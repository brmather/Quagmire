--- conflicted
+++ resolved
@@ -840,16 +840,6 @@
         #     except:
         #         pass
 
-<<<<<<< HEAD
-        # else:    
-        #     
-=======
-            cedges = np.where(ctmt[self.down_neighbour[2]] != ctmt )[0] ## local numbering
-            if self.downhill_neighbours >= 3:
-                cedges3 = np.where(ctmt[self.down_neighbour[3]] != ctmt )[0] ## local numbering
-                cedges = np.unique(np.hstack((cedges,cedges3)))
->>>>>>> a14a269d
-
 # Possible problem - low point that should flow out the side of the domain boundary. 
 
         # Find all catchment-edge points (mix of catchments in the natural neighbours)
