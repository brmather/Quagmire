name: Conda Deployment 

on:
  release:
    types: [created, edited]

  workflow_dispatch:

  # push is OK provided there is a test in the build that stops it 
  # from pushing broken stuff and also that there are beta tags on 
  # all versions except when released. That will stop these builds 
  # from being discovered by conda unless explicitly requested.
  push:
    branches:
<<<<<<< HEAD
      - master
      - dev 
=======
      - conda-testing
>>>>>>> ba4fe998

jobs:
  conda_build_test_deploy:
    name: Conda Build (${{ matrix.os }})
    runs-on: ${{ matrix.os }}
    
    strategy:
      fail-fast: false
      matrix:
        os: ["ubuntu-latest", "macos-latest"]
        python-version: ["3.7", "3.8"]
    steps:
      - uses: actions/checkout@v2

      - name: Cache conda
        uses: actions/cache@v1
        env:
        # Increase this value to reset cache if etc/example-environment.yml has not changed
          CACHE_NUMBER: 0
        with:
          path: |
            ~/conda_pkgs_dir

          key: ${{ matrix.os }}-conda-${{ env.CACHE_NUMBER }}-${{ hashFiles('.github/workflows/resources/conda_build_environment.yml') }}

      - name: Miniconda 
        uses: conda-incubator/setup-miniconda@v2
        with:
            miniconda-version: "latest"
            environment-file: .github/workflows/resources/conda_build_environment.yml
            activate-environment: conda-build
            python-version: ${{ matrix.python-version }}
            use-only-tar-bz2: true # IMPORTANT: This needs to be set for caching to work properly!

      - name: Conda Upload
        shell: bash -l {0}
        run: |
            conda config --set anaconda_upload yes
            anaconda login --hostname github-actions-${{ matrix.os  }}-$RANDOM --username ${{ secrets.ANACONDA_USERNAME }} --password ${{ secrets.ANACONDA_PASSWORD }}
            conda-build --channel conda-forge --user geo-down-under conda
            anaconda logout<|MERGE_RESOLUTION|>--- conflicted
+++ resolved
@@ -12,12 +12,9 @@
   # from being discovered by conda unless explicitly requested.
   push:
     branches:
-<<<<<<< HEAD
       - master
       - dev 
-=======
       - conda-testing
->>>>>>> ba4fe998
 
 jobs:
   conda_build_test_deploy:
