"""
Copyright 2016-2017 Louis Moresi, Ben Mather, Romain Beucher

This file is part of Quagmire.

Quagmire is free software: you can redistribute it and/or modify
it under the terms of the GNU Lesser General Public License as published by
the Free Software Foundation, either version 3 of the License, or any later version.

Quagmire is distributed in the hope that it will be useful,
but WITHOUT ANY WARRANTY; without even the implied warranty of
MERCHANTABILITY or FITNESS FOR A PARTICULAR PURPOSE.  See the
GNU Lesser General Public License for more details.

You should have received a copy of the GNU Lesser General Public License
along with Quagmire.  If not, see <http://www.gnu.org/licenses/>.
"""

import numpy as np
from mpi4py import MPI
import sys,petsc4py
petsc4py.init(sys.argv)
from petsc4py import PETSc
# comm = MPI.COMM_WORLD
from time import clock
from .commonmesh import CommonMesh as _CommonMesh

try: range = xrange
except: pass

from quagmire import function as fn
from quagmire.function import LazyEvaluation as _LazyEvaluation


class TriMesh(_CommonMesh):
    """
    Creating a global vector from a distributed DM removes duplicate entries (shadow zones)
    We recommend having 1) triangle or 2) scipy installed for Delaunay triangulations.
    """
    def __init__(self, dm, verbose=True, *args, **kwargs):
        import stripy
        from scipy.spatial import cKDTree as _cKDTree

        # initialise base mesh class
        super(TriMesh, self).__init__(dm, verbose)

        # Delaunay triangulation
        t = clock()
        coords = self.dm.getCoordinatesLocal().array.reshape(-1,2)

        minX, minY = coords.min(axis=0)
        maxX, maxY = coords.max(axis=0)
        length_scale = np.sqrt((maxX - minX)*(maxY - minY)/coords.shape[0])
        coords += np.random.random(coords.shape) * 0.0001 * length_scale # This should be aware of the point spacing (small perturbation)

        self.tri = stripy.Triangulation(coords[:,0], coords[:,1], permute=True)
        self.npoints = self.tri.npoints
        self.timings['triangulation'] = [clock()-t, self.log.getCPUTime(), self.log.getFlops()]
        if self.rank==0 and self.verbose:
            print(("{} - Delaunay triangulation {}s".format(self.dm.comm.rank, clock()-t)))

        # Calculate weigths and pointwise area
        t = clock()
        self.calculate_area_weights()
        self.timings['area weights'] = [clock()-t, self.log.getCPUTime(), self.log.getFlops()]
        if self.rank==0 and self.verbose:
            print(("{} - Calculate node weights and area {}s".format(self.dm.comm.rank, clock()-t)))

        # Find boundary points

        t = clock()
        self.bmask = self.get_boundary()
        self.mask = self.add_variable(name="Mask")
        self.mask.data = self.bmask.astype(float)
        self.mask.lock()

        self.timings['find boundaries'] = [clock()-t, self.log.getCPUTime(), self.log.getFlops()]
        if self.rank==0 and self.verbose:
            print(("{} - Find boundaries {}s".format(self.dm.comm.rank, clock()-t)))

        # cKDTree
        t = clock()
        self.cKDTree = _cKDTree(self.tri.points, balanced_tree=False)
        self.timings['cKDTree'] = [clock()-t, self.log.getCPUTime(), self.log.getFlops()]
        if self.rank==0 and self.verbose:
            print(("{} - cKDTree {}s".format(self.dm.comm.rank, clock()-t)))

        # Find neighbours
        t = clock()

        self.construct_neighbour_cloud()

        self.timings['construct neighbour cloud'] = [clock()-t, self.log.getCPUTime(), self.log.getFlops()]
        if self.rank==0 and self.verbose:
            print(("{} - Construct neighbour cloud array {}s".format(self.dm.comm.rank, clock()-t)))

        # sync smoothing operator
        t = clock()
        self._construct_rbf_weights()
        self.timings['construct rbf weights'] = [clock()-t, self.log.getCPUTime(), self.log.getFlops()]
        if self.rank==0 and self.verbose:
            print(("{} - Construct rbf weights {}s".format(self.dm.comm.rank, clock()-t)))

        self.root = False
        self.coords = self.tri.points
        self.data = self.coords
        self.interpolate = self.tri.interpolate


<<<<<<< HEAD
    def add_variable(self, name=None, locked=False):

        from quagmire.mesh import MeshVariable
        return MeshVariable(name=name, mesh=self, locked=locked)


=======
>>>>>>> e6fdfaa0

    def get_local_mesh(self):
        """
        Retrieves the local mesh information

        Returns
        -------
         x : array of floats, shape (n,)
            x coordinates
         y : array of floats, shape (n,)
            y coordinates
         simplices : array of ints, shape (ntri, 3)
            simplices of the triangulation
         bmask  : array of bools, shape (n,2)
        """

        return self.tri.x, self.tri.y, self.tri.simplices, self.bmask



    def calculate_area_weights(self):
        """
        Calculate weigths and pointwise area
        """

        from quagmire._fortran import ntriw

        self.area, self.weight = ntriw(self.tri.x, self.tri.y, self.tri.simplices.T+1)

        return


    def node_neighbours(self, point):
        """
        Returns a list of neighbour nodes for a given point in the delaunay triangulation
        """

        return self.vertex_neighbour_vertices[1][self.vertex_neighbour_vertices[0][point]:self.vertex_neighbour_vertices[0][point+1]]


    def derivative_grad(self, PHI, nit=10, tol=1e-8):
        """
        Compute derivatives of PHI in the x, y directions.
        This routine uses SRFPACK to compute derivatives on a C-1 bivariate function.

        Arguments
        ---------
         PHI : ndarray of floats, shape (n,)
            compute the derivative of this array
         nit : int optional (default: 10)
            number of iterations to reach convergence
         tol : float optional (default: 1e-8)
            convergence is reached when this tolerance is met

        Returns
        -------
         PHIx : ndarray of floats, shape(n,)
            first partial derivative of PHI in x direction
         PHIy : ndarray of floats, shape(n,)
            first partial derivative of PHI in y direction
        """
        return self.tri.gradient(PHI, nit, tol)


    def derivative_div(self, PHIx, PHIy, **kwargs):
        """
        Compute second order derivative from flux fields PHIx, PHIy
        We evaluate the gradient on these fields using the derivative-grad method.

        Arguments
        ---------
         PHIx : ndarray of floats, shape (n,)
            array of first partial derivatives in x direction
         PHIy : ndarray of floats, shape (n,)
            array of first partial derivatives in y direction
         kwargs : optional keyword-argument specifiers
            keyword arguments to be passed onto derivative_grad
            e.g. nit=5, tol=1e-3

        Returns
        -------
         del2PHI : ndarray of floats, shape (n,)
            second derivative of PHI
        """
        u_xx, u_xy = self.derivative_grad(PHIx, **kwargs)
        u_yx, u_yy = self.derivative_grad(PHIy, **kwargs)

        return u_xx + u_yy


    def get_edge_lengths(self):
        """
        Find all edges in a triangluation and their lengths
        """
        points = self.tri.points

        i1 = np.sort([self.tri.simplices[:,0], self.tri.simplices[:,1]], axis=0)
        i2 = np.sort([self.tri.simplices[:,0], self.tri.simplices[:,2]], axis=0)
        i3 = np.sort([self.tri.simplices[:,1], self.tri.simplices[:,2]], axis=0)

        a = np.hstack([i1, i2, i3]).T

        # find unique rows in numpy array
        # <http://stackoverflow.com/questions/16970982/find-unique-rows-in-numpy-array>
        b = np.ascontiguousarray(a).view(np.dtype((np.void, a.dtype.itemsize * a.shape[1])))
        edges = np.unique(b).view(a.dtype).reshape(-1, a.shape[1])

        edge_lengths = np.linalg.norm(points[edges[:,0]] - points[edges[:,1]], axis=1)

        self.edges = edges
        self.edge_lengths = edge_lengths


    def construct_neighbours(self):
        """
        Find neighbours from edges and store as CSR coordinates.

        This allows you to directly ask the neighbours for a given node a la Qhull,
        or efficiently construct a sparse matrix (PETSc/SciPy)
        """

        row = np.hstack([self.edges[:,0], self.edges[:,1]])
        col = np.hstack([self.edges[:,1], self.edges[:,0]])
        val = np.hstack([self.edge_lengths, self.edge_lengths])

        # sort by row
        sort = row.argsort()
        row = row[sort].astype(PETSc.IntType)
        col = col[sort].astype(PETSc.IntType)
        val = val[sort]

        nnz = np.bincount(row) # number of nonzeros
        indptr = np.insert(np.cumsum(nnz),0,0)

        self.vertex_neighbours = nnz.astype(PETSc.IntType)
        self.vertex_neighbour_vertices = indptr, col
        self.vertex_neighbour_distance = val

        # We may not need this, but constuct anyway for now!
        neighbours = [[]]*self.npoints
        closed_neighbours = [[]]*self.npoints

        for i in range(indptr.size-1):
            start, end = indptr[i], indptr[i+1]
            neighbours[i] = np.array(col[start:end])
            closed_neighbours[i] = np.hstack([i, neighbours[i]])

        self.neighbour_list = np.array(neighbours)
        self.neighbour_array = np.array(closed_neighbours)


    def construct_extended_neighbour_cloud(self):
        """
        Find extended node neighbours
        """
        from quagmire._fortran import ncloud

        # nnz_max = np.bincount(self.tri.simplices.ravel()).max()

        unique, neighbours = np.unique(self.tri.simplices.ravel(), return_counts=True)
        self.near_neighbours = neighbours


        nnz_max = self.near_neighbours.max()

        cloud = ncloud(self.tri.simplices.T + 1, self.npoints, nnz_max)
        cloud -= 1 # convert to C numbering
        cloud_mask = cloud==-1
        cloud_masked = np.ma.array(cloud, mask=cloud_mask)

        self.extended_neighbours = np.count_nonzero(~cloud_mask, axis=1)
        self.extended_neighbours_mask = cloud_mask

        dx = self.tri.points[cloud_masked,0] - self.tri.points[:,0].reshape(-1,1)
        dy = self.tri.points[cloud_masked,1] - self.tri.points[:,1].reshape(-1,1)
        dist = np.hypot(dx,dy)
        dist[cloud_mask] = 1.0e50

        ii =  np.argsort( dist, axis=1)

        t = clock()

        ## Surely there is some np.argsort trick here to avoid the for loop ???

        neighbour_cloud = np.ones_like(cloud, dtype=np.int )
        neighbour_cloud_distances = np.empty_like(dist)

        for node in range(0, self.npoints):
            neighbour_cloud[node, :] = cloud[node, ii[node,:]]
            neighbour_cloud_distances[node, :] = dist[node, ii[node,:]]

        # The same mask should be applicable to the sorted array

        self.neighbour_cloud = np.ma.array( neighbour_cloud, mask = cloud_mask)
        self.neighbour_cloud_distances = np.ma.array( neighbour_cloud_distances, mask = cloud_mask)

        # Create a mask that can pick the natural neighbours only

        ind = np.indices(self.neighbour_cloud.shape)[1]
        mask = ind > self.near_neighbours.reshape(-1,1)
        self.near_neighbours_mask = mask

        if self.rank == 0:
            print((" - Array sort {}s".format(clock()-t)))


    def construct_neighbour_cloud(self, size=25):
        """
        Find neighbours from distance cKDTree.

        """

        nndist, nncloud = self.cKDTree.query(self.tri.points, k=size)

        self.neighbour_cloud = nncloud
        self.neighbour_cloud_distances = nndist

        unique, neighbours = np.unique(self.tri.simplices.ravel(), return_counts=True)
        self.near_neighbours = neighbours + 2
        self.extended_neighbours = np.empty_like(neighbours).fill(size)

        self.near_neighbour_mask = np.zeros_like(self.neighbour_cloud, dtype=np.bool)

        for node in range(0,self.npoints):
            self.near_neighbour_mask[node, 0:self.near_neighbours[node]] = True

        return


    def _build_smoothing_matrix(self):

        indptr, indices = self.vertex_neighbour_vertices
        weight  = 1.0/self.weight
        nweight = weight[indices]

        lgmask = self.lgmap_row.indices >= 0


        nnz = self.vertex_neighbours[lgmask] + 1

        # smoothMat = self.dm.createMatrix()
        # smoothMat.setOption(smoothMat.Option.NEW_NONZERO_LOCATIONS, False)
        smoothMat = PETSc.Mat().create(comm=comm)
        smoothMat.setType('aij')
        smoothMat.setSizes(self.sizes)
        smoothMat.setLGMap(self.lgmap_row, self.lgmap_col)
        smoothMat.setFromOptions()
        smoothMat.setPreallocationNNZ(nnz)

        # read in data
        smoothMat.setValuesLocalCSR(indptr.astype(PETSc.IntType), indices.astype(PETSc.IntType), nweight)
        self.lvec.setArray(weight)
        self.dm.localToGlobal(self.lvec, self.gvec)
        smoothMat.setDiagonal(self.gvec)

        smoothMat.assemblyBegin()
        smoothMat.assemblyEnd()

        self.localSmoothMat = smoothMat


    def local_area_smoothing(self, data, its=1, centre_weight=0.75):

        smooth_data = data.copy()
        smooth_data_old = data.copy()

        for i in range(0, its):
            smooth_data_old[:] = smooth_data
            smooth_data = centre_weight*smooth_data_old + \
                          (1.0 - centre_weight)*self.rbf_smoother(smooth_data)
            smooth_data[:] = self.sync(smooth_data)

        return smooth_data


<<<<<<< HEAD
    def get_boundary(self, marker="boundary"):
        """
        Find the nodes on the boundary from the DM
        If marker does not exist then the convex hull is used.
        """

        pStart, pEnd = self.dm.getDepthStratum(0)
        bmask = np.ones(self.npoints, dtype=bool)


        try:
            boundary_indices = self.get_label(marker)

        except ValueError:
            self.dm.markBoundaryFaces(marker) # marks line segments
            boundary_indices = self.tri.convex_hull()
            for ind in boundary_indices:
                self.dm.setLabelValue(marker, ind + pStart, 1)


        bmask[boundary_indices] = False
        return bmask


    def save_mesh_to_hdf5(self, file):
        """
        Saves mesh information stored in the DM to HDF5 file
        If the file already exists, it is overwritten.
        """
        file = str(file)
        if not file.endswith('.h5'):
            file += '.h5'

        ViewHDF5 = PETSc.Viewer()
        ViewHDF5.createHDF5(file, mode='w')
        ViewHDF5.view(obj=self.dm)
        ViewHDF5.destroy()


    def save_field_to_hdf5(self, file, *args, **kwargs):
        """
        Saves data on the mesh to an HDF5 file
         e.g. height, rainfall, sea level, etc.

        Pass these as arguments or keyword arguments for
        their names to be saved to the hdf5 file
        """
        import os.path

        file = str(file)
        if not file.endswith('.h5'):
            file += '.h5'

        # write mesh if it doesn't exist
        # if not os.path.isfile(file):
        #     self.save_mesh_to_hdf5(file)

        kwdict = kwargs
        for i, arg in enumerate(args):
            key = "arr_{}".format(i)
            if key in list(kwdict.keys()):
                raise ValueError("Cannot use un-named variables\
                                  and keyword: {}".format(key))
            kwdict[key] = arg

        vec = self.gvec.duplicate()
        vec = self.dm.createGlobalVec()

        if os.path.isfile(file):
            mode = "a"
        else:
            mode = "w"


        for key in kwdict:
            val = kwdict[key]
            try:
                vec.setArray(val)
            except:
                self.lvec.setArray(val)
                self.dm.localToGlobal(self.lvec, vec)

            vec.setName(key)
            if self.rank == 0 and self.verbose:
                print("Saving {} to hdf5".format(key))

            ViewHDF5 = PETSc.Viewer()
            ViewHDF5.createHDF5(file, mode=mode)
            ViewHDF5.view(obj=vec)
            ViewHDF5.destroy()
            mode = "a"

        vec.destroy()


    def _gather_root(self):
        """
        MPI gather operation to root process
        """
        self.tozero, self.zvec = PETSc.Scatter.toZero(self.gvec)


        # Gather x,y points
        pts = self.tri.points
        self.lvec.setArray(pts[:,0])
        self.dm.localToGlobal(self.lvec, self.gvec)
        self.tozero.scatter(self.gvec, self.zvec)

        self.root_x = self.zvec.array.copy()

        self.lvec.setArray(pts[:,1])
        self.dm.localToGlobal(self.lvec, self.gvec)
        self.tozero.scatter(self.gvec, self.zvec)

        self.root_y = self.zvec.array.copy()

        self.root = True # yes we have gathered everything


    def gather_data(self, data):
        """
        Gather data on root process
        """

        # check if we already gathered pts on root
        if not self.root:
            self._gather_root()

        self.lvec.setArray(data)
        self.dm.localToGlobal(self.lvec, self.gvec)
        self.tozero.scatter(self.gvec, self.zvec)

        return self.zvec.array.copy()

    def scatter_data(self, data):
        """
        Scatter data to all processes
        """

        toAll, zvec = PETSc.Scatter.toAll(self.gvec)

        self.lvec.setArray(data)
        self.dm.localToGlobal(self.lvec, self.gvec)
        toAll.scatter(self.gvec, zvec)

        return zvec.array.copy()

    def sync(self, vector):
        """
        Synchronise the local domain with the global domain
        """

        if self.dm.comm.Get_size() == 1:
            return vector
        else:

            # Is this the same under 3.10 ?

            self.lvec.setArray(vector)
            # self.dm.localToLocal(self.lvec, self.gvec)
            self.dm.localToGlobal(self.lvec, self.gvec)
            self.dm.globalToLocal(self.gvec, self.lvec)

            return self.lvec.array.copy()
=======
    def local_area_smoothing_old(self, data, its=1, centre_weight=0.75):

        self.lvec.setArray(data)
        self.dm.localToGlobal(self.lvec, self.gvec)
        smooth_data = self.gvec.copy()

        for i in range(0, its):
            self.localSmoothMat.mult(smooth_data, self.gvec)
            smooth_data = centre_weight*smooth_data + (1.0 - centre_weight)*self.gvec

        self.dm.globalToLocal(smooth_data, self.lvec)

        return self.lvec.array.copy()

>>>>>>> e6fdfaa0


    def _construct_rbf_weights(self, delta=None):

        if delta == None:
            delta = self.neighbour_cloud_distances[:, 1].mean()

        self.delta  = delta
        self.gaussian_dist_w = self._rbf_weights(delta)

        return

    def _rbf_weights(self, delta=None):

        neighbour_cloud_distances = self.neighbour_cloud_distances

        if delta == None:
            delta = self.neighbour_cloud_distances[:, 1].mean()

        # Initialise the interpolants

        gaussian_dist_w       = np.zeros_like(neighbour_cloud_distances)
        gaussian_dist_w[:,:]  = np.exp(-np.power(neighbour_cloud_distances[:,:]/delta, 2.0))
        gaussian_dist_w[:,:] /= gaussian_dist_w.sum(axis=1).reshape(-1,1)

        return gaussian_dist_w


    def rbf_smoother(self, vector, iterations=1, delta=None):
        """
        Smoothing using a radial-basis function smoothing kernel

        Arguments
        ---------
         vector     : field vector shape (n,)
         iterations : int, number of iterations to smooth vector
         delta      : distance weights to apply the the Gaussian
                    : interpolants

        Returns
        -------
         smooth_vec : smoothed version of input vector
             shape (n,)

        """


        if type(delta) != type(None):
            self._construct_rbf_weights(delta)

        vector = self.sync(vector)

        for i in range(0, iterations):
            # print self.dm.comm.rank, ": RBF ",vector.max(), vector.min()

            vector_smoothed = (vector[self.neighbour_cloud[:,:]] * self.gaussian_dist_w[:,:]).sum(axis=1)
            vector = self.sync(vector_smoothed)

        return vector




    def build_rbf_smoother(self, delta, iterations=1):

        trimesh_self = self

        class _rbf_smoother_object(object):

            def __init__(inner_self, delta, iterations=1):

                if delta == None:
                    delta = trimesh_self.neighbour_cloud_distances[:, 1].mean()  ## NOT SAFE IN PARALLEL !!!

                inner_self._mesh = trimesh_self
                inner_self.delta = delta
                inner_self.iterations = iterations
                inner_self.gaussian_dist_w = inner_self._mesh._rbf_weights(delta)

                return


            def _apply_rbf_on_my_mesh(inner_self, lazyFn, iterations=1):
                import quagmire

                smooth_node_values = lazyFn.evaluate(inner_self._mesh)

                for i in range(0, iterations):
                    smooth_node_values = (smooth_node_values[inner_self._mesh.neighbour_cloud[:,:]] * inner_self.gaussian_dist_w[:,:]).sum(axis=1)
                    smooth_node_values = inner_self._mesh.sync(smooth_node_values)

                return smooth_node_values


            def smooth_fn(inner_self, lazyFn, iterations=None):

                if iterations is None:
                        iterations = inner_self.iterations

                def smoother_fn(*args, **kwargs):

                    smooth_node_values = inner_self._apply_rbf_on_my_mesh(lazyFn, iterations=iterations)

                    if len(args) == 1 and args[0] == lazyFn._mesh:
                        return smooth_node_values
                    elif len(args) == 1 and isinstance(args[0], (quagmire.mesh.trimesh.TriMesh, quagmire.mesh.pixmesh.PixMesh) ):
                        mesh = args[0]
                        return inner_self._mesh.interpolate(lazyFn._mesh.coords[:,0], lazyFn._mesh.coords[:,1], zdata=smooth_node_values, **kwargs)
                    else:
                        xi = np.atleast_1d(args[0])
                        yi = np.atleast_1d(args[1])
                        i, e = inner_self._mesh.interpolate(xi, yi, zdata=smooth_node_values, **kwargs)
                        return i


                newLazyFn = _LazyEvaluation(mesh=lazyFn._mesh)
                newLazyFn.evaluate = smoother_fn
                newLazyFn.description = "RBFsmooth({}, d={}, i={})".format(lazyFn.description, inner_self.delta, iterations)

                return newLazyFn

        return _rbf_smoother_object(delta, iterations)<|MERGE_RESOLUTION|>--- conflicted
+++ resolved
@@ -107,15 +107,12 @@
         self.interpolate = self.tri.interpolate
 
 
-<<<<<<< HEAD
     def add_variable(self, name=None, locked=False):
 
         from quagmire.mesh import MeshVariable
         return MeshVariable(name=name, mesh=self, locked=locked)
 
 
-=======
->>>>>>> e6fdfaa0
 
     def get_local_mesh(self):
         """
@@ -391,172 +388,6 @@
         return smooth_data
 
 
-<<<<<<< HEAD
-    def get_boundary(self, marker="boundary"):
-        """
-        Find the nodes on the boundary from the DM
-        If marker does not exist then the convex hull is used.
-        """
-
-        pStart, pEnd = self.dm.getDepthStratum(0)
-        bmask = np.ones(self.npoints, dtype=bool)
-
-
-        try:
-            boundary_indices = self.get_label(marker)
-
-        except ValueError:
-            self.dm.markBoundaryFaces(marker) # marks line segments
-            boundary_indices = self.tri.convex_hull()
-            for ind in boundary_indices:
-                self.dm.setLabelValue(marker, ind + pStart, 1)
-
-
-        bmask[boundary_indices] = False
-        return bmask
-
-
-    def save_mesh_to_hdf5(self, file):
-        """
-        Saves mesh information stored in the DM to HDF5 file
-        If the file already exists, it is overwritten.
-        """
-        file = str(file)
-        if not file.endswith('.h5'):
-            file += '.h5'
-
-        ViewHDF5 = PETSc.Viewer()
-        ViewHDF5.createHDF5(file, mode='w')
-        ViewHDF5.view(obj=self.dm)
-        ViewHDF5.destroy()
-
-
-    def save_field_to_hdf5(self, file, *args, **kwargs):
-        """
-        Saves data on the mesh to an HDF5 file
-         e.g. height, rainfall, sea level, etc.
-
-        Pass these as arguments or keyword arguments for
-        their names to be saved to the hdf5 file
-        """
-        import os.path
-
-        file = str(file)
-        if not file.endswith('.h5'):
-            file += '.h5'
-
-        # write mesh if it doesn't exist
-        # if not os.path.isfile(file):
-        #     self.save_mesh_to_hdf5(file)
-
-        kwdict = kwargs
-        for i, arg in enumerate(args):
-            key = "arr_{}".format(i)
-            if key in list(kwdict.keys()):
-                raise ValueError("Cannot use un-named variables\
-                                  and keyword: {}".format(key))
-            kwdict[key] = arg
-
-        vec = self.gvec.duplicate()
-        vec = self.dm.createGlobalVec()
-
-        if os.path.isfile(file):
-            mode = "a"
-        else:
-            mode = "w"
-
-
-        for key in kwdict:
-            val = kwdict[key]
-            try:
-                vec.setArray(val)
-            except:
-                self.lvec.setArray(val)
-                self.dm.localToGlobal(self.lvec, vec)
-
-            vec.setName(key)
-            if self.rank == 0 and self.verbose:
-                print("Saving {} to hdf5".format(key))
-
-            ViewHDF5 = PETSc.Viewer()
-            ViewHDF5.createHDF5(file, mode=mode)
-            ViewHDF5.view(obj=vec)
-            ViewHDF5.destroy()
-            mode = "a"
-
-        vec.destroy()
-
-
-    def _gather_root(self):
-        """
-        MPI gather operation to root process
-        """
-        self.tozero, self.zvec = PETSc.Scatter.toZero(self.gvec)
-
-
-        # Gather x,y points
-        pts = self.tri.points
-        self.lvec.setArray(pts[:,0])
-        self.dm.localToGlobal(self.lvec, self.gvec)
-        self.tozero.scatter(self.gvec, self.zvec)
-
-        self.root_x = self.zvec.array.copy()
-
-        self.lvec.setArray(pts[:,1])
-        self.dm.localToGlobal(self.lvec, self.gvec)
-        self.tozero.scatter(self.gvec, self.zvec)
-
-        self.root_y = self.zvec.array.copy()
-
-        self.root = True # yes we have gathered everything
-
-
-    def gather_data(self, data):
-        """
-        Gather data on root process
-        """
-
-        # check if we already gathered pts on root
-        if not self.root:
-            self._gather_root()
-
-        self.lvec.setArray(data)
-        self.dm.localToGlobal(self.lvec, self.gvec)
-        self.tozero.scatter(self.gvec, self.zvec)
-
-        return self.zvec.array.copy()
-
-    def scatter_data(self, data):
-        """
-        Scatter data to all processes
-        """
-
-        toAll, zvec = PETSc.Scatter.toAll(self.gvec)
-
-        self.lvec.setArray(data)
-        self.dm.localToGlobal(self.lvec, self.gvec)
-        toAll.scatter(self.gvec, zvec)
-
-        return zvec.array.copy()
-
-    def sync(self, vector):
-        """
-        Synchronise the local domain with the global domain
-        """
-
-        if self.dm.comm.Get_size() == 1:
-            return vector
-        else:
-
-            # Is this the same under 3.10 ?
-
-            self.lvec.setArray(vector)
-            # self.dm.localToLocal(self.lvec, self.gvec)
-            self.dm.localToGlobal(self.lvec, self.gvec)
-            self.dm.globalToLocal(self.gvec, self.lvec)
-
-            return self.lvec.array.copy()
-=======
     def local_area_smoothing_old(self, data, its=1, centre_weight=0.75):
 
         self.lvec.setArray(data)
@@ -571,7 +402,6 @@
 
         return self.lvec.array.copy()
 
->>>>>>> e6fdfaa0
 
 
     def _construct_rbf_weights(self, delta=None):
