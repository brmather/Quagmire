"""
Copyright 2016-2017 Louis Moresi, Ben Mather, Romain Beucher

This file is part of Quagmire.

Quagmire is free software: you can redistribute it and/or modify
it under the terms of the GNU Lesser General Public License as published by
the Free Software Foundation, either version 3 of the License, or any later version.

Quagmire is distributed in the hope that it will be useful,
but WITHOUT ANY WARRANTY; without even the implied warranty of
MERCHANTABILITY or FITNESS FOR A PARTICULAR PURPOSE.  See the
GNU Lesser General Public License for more details.

You should have received a copy of the GNU Lesser General Public License
along with Quagmire.  If not, see <http://www.gnu.org/licenses/>.
"""

import numpy as np
from mpi4py import MPI
import sys,petsc4py
petsc4py.init(sys.argv)
from petsc4py import PETSc
# comm = MPI.COMM_WORLD
from time import clock

try: range = xrange
except: pass


from quagmire import function as fn
from ..mesh import MeshVariable as _MeshVariable
from ..topomesh import TopoMesh as _TopoMesh

class SurfMesh(_TopoMesh):

    def __init__(self, *args, **kwargs):
        super(SurfMesh,self).__init__(*args, **kwargs)

        # self.kappa = 1.0 # dummy value

        ## Variables that are needed by default methods

<<<<<<< HEAD
        self.rainfall_pattern_Variable = self.add_variable(name="precipitation")
        self.sediment_distribution_Variable = self.add_variable(name="sediment")
        self.upstream_area_Variable = self.add_variable(name="upstream_area")
=======
        # self.rainfall_pattern_Variable = self.add_variable(name="precipitation")
        # self.sediment_distribution_Variable = self.add_variable(name="sediment")
>>>>>>> e6d4ac5f

        # new context manager ...
        self.deform_topography = self._height_update_context_manager_generator()
        self.upstream_area     = self.add_variable(name="A(x,y)", locked=True)

<<<<<<< HEAD
    def update_surface_processes(self, rainfall_pattern, sediment_distribution):

        from time import clock

        self.rainfall_pattern_Variable.data = rainfall_pattern
        self.sediment_distribution_Variable.data = sediment_distribution
=======
    ## Not sure if it is best to inherit this manager and extend it or to
    ## redefine / over-ride it. Only the exit method has changed.

    def _height_update_context_manager_generator(self):
        """Builds a context manager on the current object to control when matrices are to be updated"""

        surfmesh = self
        topographyVariable = self.topography

        class Surfmesh_Height_Update_Manager(object):
            """Manage when changes to the height information trigger a rebuild
            of the topomesh matrices and other internal data.
            """

            def __init__(inner_self):
                inner_self.surfmesh = surfmesh
                inner_self._topovar  = topographyVariable
                return

            def __enter__(inner_self):
                # unlock
                inner_self._topovar.unlock()
                return

            def __exit__(inner_self, *args):
                inner_self.surfmesh._update_height()
                inner_self.surfmesh._update_height_for_surface_flows()
                inner_self._topovar.lock()
                return

        return Surfmesh_Height_Update_Manager


    def _update_height_for_surface_flows(self):

        from time import clock
>>>>>>> e6d4ac5f

        t = clock()
<<<<<<< HEAD
        self.upstream_area_Variable.data = self.cumulative_flow(self.area)
        self.timings['Upstream area'] = [clock()-t, self.log.getCPUTime(), self.log.getFlops()]
        if self.dm.comm.rank==0 and self.verbose:
            print((" - Upstream area {}s".format(clock()-t)))
=======

        self.upstream_area.unlock()
        self.upstream_area.data = self.cumulative_flow(self.area)
        self.upstream_area.lock()

        self.timings['Upstream area'] = [clock()-t, self.log.getCPUTime(), self.log.getFlops()]

        if self.verbose:
            print(("{} - Build upstream areas {}s".format(self.dm.comm.rank, clock()-t)))
>>>>>>> e6d4ac5f

        # Find low points
        self.low_points = self.identify_low_points()

        # Find high points
        self.outflow_points = self.identify_outflow_points()



    def low_points_local_flood_fill(self, its=99999, scale=1.0, smoothing_steps=2):
        """
        Fill low points with a local flooding algorithm.
          - its is the number of uphill propagation steps
          - scale
        """

        t = clock()
        if self.rank==0 and self.verbose:
            print("Low point local flood fill")

        my_low_points = self.identify_low_points()

        h = self.heightVariable.data

        fill_height =  (h[self.neighbour_cloud[my_low_points,1:7]].mean(axis=1)-h[my_low_points])

        new_h = self.uphill_propagation(my_low_points,  fill_height, scale=scale,  its=its, fill=0.0)
        new_h = self.sync(new_h)

        smoothed_new_height = self.rbf_smoother(new_h, iterations=smoothing_steps)
        new_height = np.maximum(0.0, smoothed_new_height) + h
        new_height = self.sync(new_height)

        self._update_height_partial(new_height)
        if self.dm.comm.rank==0 and self.verbose:
            print("Low point local flood fill ",  clock()-t, " seconds")

        return new_height

    def low_points_local_patch_fill(self, its=1, smoothing_steps=1):

        t = clock()
        if self.dm.comm.rank==0 and self.verbose:
            print("Low point local patch fill")

        for iteration in range(0,its):
            low_points = self.identify_low_points()

            self.topography.unlock()

            h = self.topography.data
            delta_height = np.zeros_like(h)


            if len(low_points) != 0:
                delta_height[low_points] =  (h[self.neighbour_cloud[low_points,1:5]].mean(axis=1) -
                                                         h[low_points])
            ## Note, the smoother has a communication barrier so needs to be called even
            ## if len(low_points==0) and there is no work to do on this process
            smoothed_height = self.rbf_smoother(h+delta_height, iterations=smoothing_steps)

            self.topography.data = np.maximum(smoothed_height, h)
            self.topography.sync()
            self.topography.lock()
            self._update_height()

        if self.dm.comm.rank==0 and self.verbose:
            print("Low point local patch fill ",  clock()-t, " seconds")

        ## and now we need to rebuild the surface process information
        self._update_height_for_surface_flows()

        return


    def low_points_swamp_fill(self, its=1000, saddles=True, ref_height=0.0):

        import petsc4py
        from petsc4py import PETSc
        from mpi4py import MPI

        comm = MPI.COMM_WORLD
        size = comm.Get_size()
        rank = comm.Get_rank()

        t0 = clock()

        my_low_points = self.identify_low_points()
        my_glow_points = self.lgmap_row.apply(my_low_points.astype(PETSc.IntType))

        t = clock()
        ctmt = self.uphill_propagation(my_low_points,  my_glow_points, its=its, fill=-999999).astype(np.int)

        if self.dm.comm.rank==0 and self.verbose:
            print("Build low point catchments - ", clock() - t, " seconds")

        if saddles:  # Find saddle points on the catchment edge
            cedges = np.where(ctmt[self.down_neighbour[2]] != ctmt )[0] ## local numbering
        else:        # Fine all edge points
            ctmt2 = ctmt[self.neighbour_cloud] - ctmt.reshape(-1,1)
            ctmt3 = ctmt2 * self.near_neighbour_mask
            cedges = np.where(ctmt3.any(axis=1))[0]

        outer_edges = np.where(~self.bmask)[0]
        edges = np.unique(np.hstack((cedges,outer_edges)))

        height = self.topography.data.copy()

        ## In parallel this is all the low points where this process may have a spill-point
        my_catchments = np.unique(ctmt)

        spills = np.empty((edges.shape[0]),
                         dtype=np.dtype([('c', int), ('h', float), ('x', float), ('y', float)]))

        ii = 0
        for l, this_low in enumerate(my_catchments):
            this_low_spills = edges[np.where(ctmt[edges] == this_low)]  ## local numbering

            for spill in this_low_spills:
                spills['c'][ii] = this_low
                spills['h'][ii] = height[spill]
                spills['x'][ii] = self.coords[spill,0]
                spills['y'][ii] = self.coords[spill,1]
                ii += 1

        t = clock()

        spills.sort(axis=0)  # Sorts by catchment then height ...
        s, indices = np.unique(spills['c'], return_index=True)
        spill_points = spills[indices]

        if self.dm.comm.rank==0:
            print(rank, " Sort spills - ", clock() - t)

        # Gather lists to process 0, stack and remove duplicates

        t = clock()
        list_of_spills = comm.gather(spill_points,   root=0)

        if self.dm.comm.rank==0:
            print(rank, " Gather spill data - ", clock() - t)

        if self.dm.comm.rank==0:
            t = clock()

            all_spills = np.hstack(list_of_spills)
            all_spills.sort(axis=0) # Sorts by catchment then height ...
            s, indices = np.unique(all_spills['c'], return_index=True)
            all_spill_points = all_spills[indices]

            print(rank, " Sort all spills - ", clock() - t)

        else:
            all_spill_points = None
            pass

        # Broadcast lists to everyone

        global_spill_points = comm.bcast(all_spill_points, root=0)

        height2 = np.zeros_like(height) + ref_height

        for i, spill in enumerate(global_spill_points):
            this_catchment = int(spill['c'])

            ## -ve values indicate that the point is connected
            ## to the outflow of the mesh and needs no modification
            if this_catchment < 0:
                continue

            catchment_nodes = np.where(ctmt == this_catchment)
            separation_x = (self.coords[catchment_nodes,0] - spill['x'])
            separation_y = (self.coords[catchment_nodes,1] - spill['y'])
            distance = np.hypot(separation_x, separation_y)

            height2[catchment_nodes] = spill['h'] + 0.000001 * distance  # A 'small' gradient (should be a user-parameter)

        height2 = self.sync(height2)

        new_height = np.maximum(height, height2)
        new_height = self.sync(new_height)


        # We only need to update the height not all
        # surface process information that is associated with it.
        self.topography.unlock()
        self.topography.data = new_height
        self._update_height()
        self.topography.lock()


        if self.dm.comm.rank==0 and self.verbose:
            print("Low point swamp fill ",  clock()-t0, " seconds")

        ## but now we need to rebuild the surface process information
        self._update_height_for_surface_flows()
        return


    def backfill_points(self, fill_points, heights, its):
        """
        Handles *selected* low points by backfilling height array.
        This can be used to block a stream path, for example, or to locate lakes
        """

        if len(fill_points) == 0:
            return self.heightVariable.data

        new_height = self.lvec.duplicate()
        new_height.setArray(heights)
        height = np.maximum(self.height, new_height.array)

        # Now march the new height to all the uphill nodes of these nodes
        # height = np.maximum(self.height, delta_height.array)

        self.dm.localToGlobal(new_height, self.gvec)
        global_dH = self.gvec.copy()

        for p in range(0, its):
            self.adjacency[1].multTranspose(global_dH, self.gvec)
            global_dH.setArray(self.gvec)
            global_dH.scale(1.001)  # Maybe !
            self.dm.globalToLocal(global_dH, new_height)

            height = np.maximum(height, new_height.array)

        return height

    def uphill_propagation(self, points, values, scale=1.0, its=1000, fill=-1):

        t0 = clock()

        local_ID = self.lvec.copy()
        global_ID = self.gvec.copy()

        local_ID.set(fill+1)
        global_ID.set(fill+1)

        identifier = np.empty_like(self.topography.data)
        identifier.fill(fill+1)

        if len(points):
            identifier[points] = values + 1

        local_ID.setArray(identifier)
        self.dm.localToGlobal(local_ID, global_ID)

        delta = global_ID.copy()
        delta.abs()
        rtolerance = delta.max()[1] * 1.0e-10

        for p in range(0, its):

            # self.adjacency[1].multTranspose(global_ID, self.gvec)
            gvec = self.uphill[1] * global_ID
            delta = global_ID - gvec
            delta.abs()
            max_delta = delta.max()[1]

            if max_delta < rtolerance:
                break

            self.gvec.scale(scale)

            if self.dm.comm.Get_size() == 1:
                local_ID.array[:] = gvec.array[:]
            else:
                self.dm.globalToLocal(gvec, local_ID)

            global_ID.array[:] = gvec.array[:]

            identifier = np.maximum(identifier, local_ID.array)
            identifier = self.sync(identifier)

        # Note, the -1 is used to identify out of bounds values

        if self.dm.comm.rank==0 and self.verbose:
            print(p, " iterations, time = ", clock() - t0)

        return identifier - 1



    def identify_low_points(self, include_shadows=False):
        """
        Identify if the mesh has (internal) local minima and return an array of node indices
        """

        # from petsc4py import PETSc

        nodes = np.arange(0, self.npoints, dtype=np.int)
        gnodes = self.lgmap_row.apply(nodes.astype(PETSc.IntType))

        low_nodes = self.down_neighbour[1]
        mask = np.logical_and(nodes == low_nodes, self.bmask == True)

        if not include_shadows:
            mask = np.logical_and(mask, gnodes >= 0)

        return nodes[mask]

    def identify_global_low_points(self, global_array=False):
        """
        Identify if the mesh as a whole has (internal) local minima and return an array of local lows in global
        index format.

        If global_array is True, then lows for the whole mesh are returned
        """

        import petsc4py
        from petsc4py import PETSc
        from mpi4py import MPI

        comm = MPI.COMM_WORLD
        size = comm.Get_size()
        rank = comm.Get_rank()

        # from petsc4py import PETSc

        nodes = np.arange(0, self.npoints, dtype=np.int)
        gnodes = self.lgmap_row.apply(nodes.astype(PETSc.IntType))

        low_nodes = self.down_neighbour[1]
        mask = np.logical_and(nodes == low_nodes, self.bmask == True)
        mask = np.logical_and(mask, gnodes >= 0)

        number_of_lows = np.count_nonzero(mask)
        low_gnodes = self.lgmap_row.apply(low_nodes.astype(PETSc.IntType))

        # gather/scatter numbers

        list_of_nlows  = comm.gather(number_of_lows,   root=0)
        if self.rank == 0:
            all_low_counts = np.hstack(list_of_nlows)
            no_global_lows0 = all_low_counts.sum()

        else:
            no_global_lows0 = None

        no_global_lows = comm.bcast(no_global_lows0, root=0)


        if global_array:

            list_of_lglows = comm.gather(low_gnodes,   root=0)

            if self.rank == 0:
                all_glows = np.hstack(list_of_lglows)
                global_lows0 = np.unique(all_glows)

            else:
                global_lows0 = None

            low_gnodes = comm.bcast(global_lows0, root=0)

        return no_global_lows, low_gnodes


    def identify_outflow_points(self):
        """
        Identify the (boundary) outflow points and return an array of (local) node indices
        """

        # nodes = np.arange(0, self.npoints, dtype=np.int)
        # low_nodes = self.down_neighbour[1]
        # mask = np.logical_and(nodes == low_nodes, self.bmask == False)
        #

        i = self.downhill_neighbours

        o = (np.logical_and(self.down_neighbour[i] == np.indices(self.down_neighbour[i].shape), self.bmask == False)).ravel()
        outflow_nodes = o.nonzero()[0]

        return outflow_nodes


    def identify_flat_spots(self):

        smooth_grad1 = self.local_area_smoothing(self.slopeVariable.data, its=1, centre_weight=0.5)

        # flat_spot_field = np.where(smooth_grad1 < smooth_grad1.max()/100, 0.0, 1.0)

        flat_spots = np.where(smooth_grad1 < smooth_grad1.max()/1000.0, True, False)

        return flat_spots


    def stream_power_erosion_deposition_rate_old(self, efficiency=0.01, smooth_power=3, \
                                             smooth_low_points=2, smooth_erosion_rate=2, \
                                             smooth_deposition_rate=2, smooth_operator=None,
                                             centre_weight_u=0.5, centre_weight=0.5):

        """
        Function of the SurfaceProcessMesh which computes stream-power erosion and deposition rates
        from a given rainfall pattern (self.rainfall_pattern).

        In this model we assume a the carrying capacity of the stream is related to the stream power and so is the
        erosion rate. The two are related to one another in this particular case by a single contant (everywhere on the mesh)
        This does not allow for spatially variable erodability and it does not allow for differences in the dependence
        of erosion / deposition on the stream power.

        Deposition occurs such that the upstream-integrated eroded sediment does not exceed the carrying capacity at a given
        point. To conserve mass, we have to treat internal drainage points carefully and, optionally, smooth the deposition
        upstream of the low point. We also have to be careful when stream-power and carrying capacity increase going downstream.
        This produces a negative deposition rate when the flow is at capacity. We suppress this behaviour and balance mass across
        all other deposition sites but this does mean the capacity is not perfectly satisfied everywhere.

        parameters:
         efficiency=0.01          : erosion rate for a given stream power compared to carrying capacity
         smooth_power=3           : upstream / downstream smoothing of the stream power (number of cycles of smoothing)
         smooth_low_points=3      : upstream smoothing of the deposition at low points (number of cycles of smoothing)
         smooth_erosion_rate=0    : upstream / downstream smoothing of the computed erosion rate (number of cycles of smoothing)
         smooth_deposition_rate=0 : upstream / downstream smoothing of the computed erosion rate (number of cycles of smoothing)

        """


        if smooth_operator == None:
            smooth_operator = self.streamwise_smoothing

        # Calculate stream power

        ## Model 1 - Local equilibrium

        rainflux = self.rainfall_pattern
        rainfall = self.area * rainflux
        cumulative_rain = self.cumulative_flow(rainfall)

        cumulative_flow_rate = cumulative_rain / self.area

        stream_power = self.uphill_smoothing(cumulative_flow_rate * self.slopeVariable.data, smooth_power, centre_weight=centre_weight_u)

        #  predicted erosion rate from stream power * efficiency
        #  maximum sediment that can be transported is limited by the local carrying capacity (assume also prop to stream power)
        #  whatever cannot be passed on has to be deposited

        erosion_rate = self.streamwise_smoothing(efficiency * stream_power, smooth_erosion_rate, centre_weight=centre_weight)
        full_capacity_sediment_flux = stream_power
        full_capacity_sediment_load = stream_power * self.area
        cumulative_eroded_material = self.cumulative_flow(self.area * erosion_rate)

        # But this can exceed the carrying capacity

        transport_limited_eroded_material = np.minimum(cumulative_eroded_material, full_capacity_sediment_load)
        transport_limited_erosion_rate = transport_limited_eroded_material / self.area

        # And this therefore implies a deposition rate which reduces the total sediment in the system to capacity
        # Calculate this by substracting the deposited amounts from the excess integrated flow. We could then iterate
        # to compute the new erosion rates etc, but here we just spread the sediments around to places where
        # the deposition is positive

        excess = self.gvec.duplicate()
        deposition = self.lvec.duplicate()
        self.lvec.setArray(cumulative_eroded_material - transport_limited_eroded_material)
        self.dm.localToGlobal(self.lvec, excess)
        self.downhillMat.mult(excess, self.gvec)
        self.dm.globalToLocal(excess - self.gvec, deposition)
        depo_sum = deposition.sum()


        # Now rebalance the fact that we have clipped off the negative deposition which will need
        # to be clawed back downstream (ideally, but for now we can just make a global correction)

        deposition = np.clip(deposition.array, 0.0, 1.0e99)
        deposition *= depo_sum / (depo_sum + 1e-12)


        # The (interior) low points are a bit of a problem - we stomped on the stream power there
        # but this produces a very lumpy deposition at the low point itself and this could (does)
        # make the numerical representation pretty unstable. Instead what we can do is to take that
        # deposition at the low points let it spill into the local area


        ## These will instead be handled by a specific routine "handle_low_points" which is
        ## done once the height has been updated

        if len(self.low_points):
            deposition[self.low_points] = 0.0

        # The flat regions in the domain are also problematic since the deposition there is

        flat_spots = self.identify_flat_spots()

        if len(flat_spots):
            smoothed_deposition = deposition.copy()
            smoothed_deposition[np.invert(flat_spots)] = 0.0
            smoothed_deposition = self.local_area_smoothing(smoothed_deposition, its=2, centre_weight=0.5)
            deposition[flat_spots] = smoothed_deposition[flat_spots]

        deposition_rate = smooth_operator(deposition, smooth_deposition_rate, centre_weight=centre_weight) / self.area

        return erosion_rate, deposition_rate, stream_power



    # def landscape_diffusion_critical_slope(self, kappa, critical_slope, fluxBC):
    #     '''
    #     Non-linear diffusion to keep slopes at a critical value. Assumes a background
    #     diffusion rate (can be a vector of length mesh.tri.npoints) and a critical slope value.
    #
    #     This term is suitable for the sloughing of sediment from hillslopes.
    #
    #     To Do: The critical slope should be a function of the material (sediment, basement etc)
    #     but currently it is not.
    #
    #     To Do: The fluxBC flag is global ... it should apply to the outward normal
    #     at selected nodes but currently it is set to kill both fluxes at all boundary nodes.
    #     '''
    #
    #     inverse_bmask = np.invert(self.bmask)
    #
    #     kappa_eff = kappa / (1.01 - (np.clip(self.slopeVariable.data,0.0,critical_slope) / critical_slope)**2)
    #     self.kappa = kappa_eff
    #
    #     # get minimum timestep across the global mesh
    #     local_diffusion_timestep = np.array((self.area / kappa_eff).min())
    #     global_diffusion_timestep = np.array(0.0)
    #     self.comm.Allreduce([local_diffusion_timestep, MPI.DOUBLE], \
    #                         [global_diffusion_timestep, MPI.DOUBLE], op=MPI.MIN)
    #
    #
    #     fluxVariable = self.heightVariable.gradient(nit=3, tol=1e-3)
    #     fluxVariable.data *= kappa_eff.reshape(-1,1)
    #     if fluxBC:
    #         fluxVariable.data[inverse_bmask] = 0.0 # outward normal flux, actually
    #
    #     diffDz = self.derivative_div(*fluxVariable.data.T, nit=3, tol=1e-3)
    #     diffDz = self.sync(diffDz)
    #
    #     if not fluxBC:
    #         diffDz[inverse_bmask] = 0.0
    #
    #     return diffDz, global_diffusion_timestep
    #


    def landscape_diffusion_critical_slope(self, kappa, critical_slope, fluxBC):
        '''
        Non-linear diffusion to keep slopes at a critical value. Assumes a background
        diffusion rate (can be a vector of length mesh.tri.npoints) and a critical slope value.
        This term is suitable for the sloughing of sediment from hillslopes.
        To Do: The critical slope should be a function of the material (sediment, basement etc)
        but currently it is not.
        To Do: The fluxBC flag is global ... it should apply to the outward normal
        at selected nodes but currently it is set to kill both fluxes at all boundary nodes.
        '''

        inverse_bmask = np.invert(self.bmask)

        kappa_eff = kappa / (1.01 - (np.clip(self.slopeVariable.data,0.0,critical_slope) / critical_slope)**2)
        self.kappa = kappa_eff
        # diff_timestep   =  self.area.min() / kappa_eff.max()

        # get minimum timestep across the global mesh
        local_diffusion_timestep = np.array((self.area / kappa_eff).min())
        global_diffusion_timestep = np.array(1e24)
        self.comm.Allreduce([local_diffusion_timestep, MPI.DOUBLE], \
                            [global_diffusion_timestep, MPI.DOUBLE], op=MPI.MIN)


        gradZx, gradZy = self.heightVariable.gradient()
        gradZx = self.sync(gradZx)
        gradZy = self.sync(gradZy)
        flux_x = kappa_eff * gradZx
        flux_y = kappa_eff * gradZy

        if fluxBC:
            flux_x[inverse_bmask] = 0.0
            flux_y[inverse_bmask] = 0.0  # outward normal flux, actually

        diffDz = self.derivative_div(flux_x, flux_y)
        diffDz = self.sync(diffDz)

        if not fluxBC:
            diffDz[inverse_bmask] = 0.0

        return diffDz, global_diffusion_timestep



    def landscape_evolution_timestep(self, diffusion_rate, erosion_rate, deposition_rate, uplift_rate):
        """
        Calculate the change in topography for one timestep
        """

        time = 0.0
        typical_l = np.sqrt(self.area)
        critical_slope = 50.0

        slope = np.maximum(self.slopeVariable.data, critical_slope)

        erosion_deposition_rate = deposition_rate - erosion_rate

        erosion_timestep    = (self.slopeVariable.data*typical_l/(erosion_rate + 1e-12)).min()
        deposition_timestep = (self.slopeVariable.data*typical_l/(deposition_rate + 1e-12)).min()
        diffusion_timestep  = self.area.min()/np.max(self.kappa)

        local_timestep = np.array(min(erosion_timestep, deposition_timestep, diffusion_timestep))
        timestep = np.array(0.0)
        comm.Allreduce([local_timestep, MPI.DOUBLE], [timestep, MPI.DOUBLE], op=MPI.MIN)

        delta_h = timestep * (erosion_deposition_rate - diffusion_rate + uplift_rate)

        # Note this is based on local information, and must be synced
        return delta_h, timestep




    def stream_power_erosion_deposition_rate_local(self, stream_power,
                                             efficiency=0.01,
                                             smoothOperator=None,
                                             smoothPowerIts=1, smoothDepoIts=1, smoothLowIts=3 ):

        """
        Function of the SurfaceProcessMesh which computes stream-power erosion and deposition rates
        from a given rainfall pattern (self.rainfall_pattern).

        In this model we assume a the carrying capacity of the stream is related to the stream power and so is the
        erosion rate. The two are related to one another in this particular case by a single contant (everywhere on the mesh)
        This does not allow for spatially variable erodability and it does not allow for differences in the dependence
        of erosion / deposition on the stream power.

        Deposition occurs such that the upstream-integrated eroded sediment does not exceed the carrying capacity at a given
        point. To conserve mass, we have to treat internal drainage points carefully and, optionally, smooth the deposition
        upstream of the low point. We also have to be careful when stream-power and carrying capacity increase going downstream.
        This produces a negative deposition rate when the flow is at capacity. We suppress this behaviour and balance mass across
        all other deposition sites but this does mean the capacity is not perfectly satisfied everywhere.

        parameters:
         efficiency=0.01          : erosion rate for a given stream power compared to carrying capacity
         smoothOperator=None      :
         smoothPowerIts=1         : Use smoothing function (smoothOperator) n times on stream power
         smoothDepoIts=1          : Use smoothing function (smoothOperator) n times on deposition rate
         smoothLowIts=1           : Use smoothing function (smoothOperator) n times on low point patches
        """


        if smooth_operator == None:
            smooth_operator = self.rbf_smoother

        for i in range(0, smoothPowerIts):
            stream_power = smoothOperator(stream_power)

        dhdt_erosion = efficiency*stream_power

        cumulative_eroded_material = self.cumulative_flow(erosion_rate*self.area)
        full_capacity_sediment_load = stream_power   # Constant ?

        # if the sediment load exceeds the capacity, start depositing material
        # use vec.pointwisemin
        transport_limited_eroded_material = np.minimum(cumulative_eroded_material, full_capacity_sediment_load)

        excess = sp.gvec.duplicate()
        excess.setArray(cumulative_eroded_material - transport_limited_eroded_material)

        deposition = excess - self.downhillMat*excess
        depo_sum   = deposition.sum()




        # Now rebalance the fact that we have clipped off the negative deposition which will need
        # to be clawed back downstream (ideally, but for now we can just make a global correction)

        deposition = np.clip(deposition.array, 0.0, 1.0e99)
        deposition *= depo_sum / (depo_sum + 1e-12)


        # The (interior) low points are a bit of a problem - we stomped on the stream power there
        # but this produces a very lumpy deposition at the low point itself and this could (does)
        # make the numerical representation pretty unstable. Instead what we can do is to take that
        # deposition at the low points let it spill into the local area


        ## These will instead be handled by a specific routine "handle_low_points" which is
        ## done once the height has been updated

        if len(self.low_points):
            deposition[self.low_points] = 0.0

        # The flat regions in the domain are also problematic since the deposition there is

        flat_spots = self.identify_flat_spots()

        if len(flat_spots):
            smoothed_deposition = deposition.copy()
            smoothed_deposition[np.invert(flat_spots)] = 0.0
            smoothed_deposition = self.local_area_smoothing(smoothed_deposition, its=2, centre_weight=0.5)
            deposition[flat_spots] = smoothed_deposition[flat_spots]

        deposition_rate = smooth_operator(deposition, smooth_deposition_rate, centre_weight=centre_weight) / self.area

        return erosion_rate, deposition_rate, stream_power<|MERGE_RESOLUTION|>--- conflicted
+++ resolved
@@ -41,27 +41,13 @@
 
         ## Variables that are needed by default methods
 
-<<<<<<< HEAD
-        self.rainfall_pattern_Variable = self.add_variable(name="precipitation")
-        self.sediment_distribution_Variable = self.add_variable(name="sediment")
-        self.upstream_area_Variable = self.add_variable(name="upstream_area")
-=======
         # self.rainfall_pattern_Variable = self.add_variable(name="precipitation")
         # self.sediment_distribution_Variable = self.add_variable(name="sediment")
->>>>>>> e6d4ac5f
 
         # new context manager ...
         self.deform_topography = self._height_update_context_manager_generator()
         self.upstream_area     = self.add_variable(name="A(x,y)", locked=True)
 
-<<<<<<< HEAD
-    def update_surface_processes(self, rainfall_pattern, sediment_distribution):
-
-        from time import clock
-
-        self.rainfall_pattern_Variable.data = rainfall_pattern
-        self.sediment_distribution_Variable.data = sediment_distribution
-=======
     ## Not sure if it is best to inherit this manager and extend it or to
     ## redefine / over-ride it. Only the exit method has changed.
 
@@ -98,15 +84,10 @@
     def _update_height_for_surface_flows(self):
 
         from time import clock
->>>>>>> e6d4ac5f
+        #self.rainfall_pattern = rainfall_pattern.copy()
+        #self.sediment_distribution = sediment_distribution.copy()
 
         t = clock()
-<<<<<<< HEAD
-        self.upstream_area_Variable.data = self.cumulative_flow(self.area)
-        self.timings['Upstream area'] = [clock()-t, self.log.getCPUTime(), self.log.getFlops()]
-        if self.dm.comm.rank==0 and self.verbose:
-            print((" - Upstream area {}s".format(clock()-t)))
-=======
 
         self.upstream_area.unlock()
         self.upstream_area.data = self.cumulative_flow(self.area)
@@ -116,7 +97,6 @@
 
         if self.verbose:
             print(("{} - Build upstream areas {}s".format(self.dm.comm.rank, clock()-t)))
->>>>>>> e6d4ac5f
 
         # Find low points
         self.low_points = self.identify_low_points()
@@ -151,15 +131,16 @@
         new_height = self.sync(new_height)
 
         self._update_height_partial(new_height)
-        if self.dm.comm.rank==0 and self.verbose:
+        if self.rank==0 and self.verbose:
             print("Low point local flood fill ",  clock()-t, " seconds")
 
         return new_height
 
     def low_points_local_patch_fill(self, its=1, smoothing_steps=1):
 
+        from petsc4py import PETSc
         t = clock()
-        if self.dm.comm.rank==0 and self.verbose:
+        if self.rank==0 and self.verbose:
             print("Low point local patch fill")
 
         for iteration in range(0,its):
@@ -170,6 +151,7 @@
             h = self.topography.data
             delta_height = np.zeros_like(h)
 
+            ## Note, the smoother has a communication barrier so needs to be called even if it has no work to do on this process
 
             if len(low_points) != 0:
                 delta_height[low_points] =  (h[self.neighbour_cloud[low_points,1:5]].mean(axis=1) -
@@ -183,7 +165,7 @@
             self.topography.lock()
             self._update_height()
 
-        if self.dm.comm.rank==0 and self.verbose:
+        if self.rank==0 and self.verbose:
             print("Low point local patch fill ",  clock()-t, " seconds")
 
         ## and now we need to rebuild the surface process information
@@ -207,10 +189,11 @@
         my_low_points = self.identify_low_points()
         my_glow_points = self.lgmap_row.apply(my_low_points.astype(PETSc.IntType))
 
+
         t = clock()
         ctmt = self.uphill_propagation(my_low_points,  my_glow_points, its=its, fill=-999999).astype(np.int)
 
-        if self.dm.comm.rank==0 and self.verbose:
+        if self.rank==0:
             print("Build low point catchments - ", clock() - t, " seconds")
 
         if saddles:  # Find saddle points on the catchment edge
@@ -248,7 +231,7 @@
         s, indices = np.unique(spills['c'], return_index=True)
         spill_points = spills[indices]
 
-        if self.dm.comm.rank==0:
+        if self.rank == 0:
             print(rank, " Sort spills - ", clock() - t)
 
         # Gather lists to process 0, stack and remove duplicates
@@ -256,10 +239,10 @@
         t = clock()
         list_of_spills = comm.gather(spill_points,   root=0)
 
-        if self.dm.comm.rank==0:
+        if rank == 0:
             print(rank, " Gather spill data - ", clock() - t)
 
-        if self.dm.comm.rank==0:
+        if self.rank == 0:
             t = clock()
 
             all_spills = np.hstack(list_of_spills)
@@ -308,7 +291,7 @@
         self.topography.lock()
 
 
-        if self.dm.comm.rank==0 and self.verbose:
+        if self.rank==0 and self.verbose:
             print("Low point swamp fill ",  clock()-t0, " seconds")
 
         ## but now we need to rebuild the surface process information
@@ -393,7 +376,7 @@
 
         # Note, the -1 is used to identify out of bounds values
 
-        if self.dm.comm.rank==0 and self.verbose:
+        if self.rank == 0:
             print(p, " iterations, time = ", clock() - t0)
 
         return identifier - 1
@@ -677,7 +660,7 @@
                             [global_diffusion_timestep, MPI.DOUBLE], op=MPI.MIN)
 
 
-        gradZx, gradZy = self.heightVariable.gradient()
+        gradZx, gradZy = self.derivative_grad(self.topography.data)
         gradZx = self.sync(gradZx)
         gradZy = self.sync(gradZy)
         flux_x = kappa_eff * gradZx
