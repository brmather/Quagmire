--- conflicted
+++ resolved
@@ -120,11 +120,7 @@
     fn_dvxdy = lazyFn_x.fn_gradient(1)
     newLazyFn.evaluate = lambda *args, **kwargs : fn_dvydx.evaluate(*args, **kwargs) - fn_dvxdy.evaluate(*args, **kwargs)
     newLazyFn.description = "d({})/dX - d({})/dY".format(lazyFn_y.description, lazyFn_x.description)
-<<<<<<< HEAD
-    newLazyFn.dependency_list = lazyFn_y.dependency_list
-=======
-    newLazyFn.dependency_list = lazyFn_x.dependency_list
->>>>>>> 40f5f526
+    newLazyFn.dependency_list = lazyFn_x.dependency_list | lazyFn_y.dependency_list
 
     return newLazyFn
 
